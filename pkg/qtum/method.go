package qtum

import (
	"math/big"

	"github.com/pkg/errors"
	"github.com/qtumproject/janus/pkg/utils"
)

type Method struct {
	*Client
}

// func (m *Method) Base58AddressToHex(addr string) (string, error) {
// 	var response GetHexAddressResponse
// 	err := m.Request(MethodGetHexAddress, GetHexAddressRequest(addr), &response)
// 	if err != nil {
// 		return "", err
// 	}

// 	return string(response), nil
// }

func (m *Method) FromHexAddress(addr string) (string, error) {
	addr = utils.RemoveHexPrefix(addr)

	var response FromHexAddressResponse
	err := m.Request(MethodFromHexAddress, FromHexAddressRequest(addr), &response)
	if err != nil {
		return "", err
	}

	return string(response), nil
}

func (m *Method) SignMessage(addr string, msg string) (string, error) {
	// returns a base64 string
	var signature string
	err := m.Request("signmessage", []string{addr, msg}, &signature)
	if err != nil {
		return "", err
	}

	return signature, nil
}

func (m *Method) GetTransaction(txID string) (*GetTransactionResponse, error) {
	var (
		req = GetTransactionRequest{
			TxID: txID,
		}
		resp = new(GetTransactionResponse)
	)
	err := m.Request(MethodGetTransaction, &req, resp)
	if err != nil {
		return nil, err
	}
	return resp, nil
}

func (m *Method) GetRawTransaction(txID string, hexEncoded bool) (*GetRawTransactionResponse, error) {
	var (
		req = GetRawTransactionRequest{
			TxID:    txID,
			Verbose: !hexEncoded,
		}
		resp = new(GetRawTransactionResponse)
	)
	err := m.Request(MethodGetRawTransaction, &req, resp)
	if err != nil {
		return nil, err
	}
	return resp, nil
}

func (m *Method) GetTransactionReceipt(txHash string) (*GetTransactionReceiptResponse, error) {
	resp := new(GetTransactionReceiptResponse)
	err := m.Request(MethodGetTransactionReceipt, GetTransactionReceiptRequest(txHash), resp)
	if err != nil {
		return nil, err
	}
	return resp, nil
}

func (m *Method) DecodeRawTransaction(hex string) (*DecodedRawTransactionResponse, error) {
	var resp *DecodedRawTransactionResponse
	err := m.Request(MethodDecodeRawTransaction, DecodeRawTransactionRequest(hex), &resp)
	if err != nil {
		return nil, err
	}
	return resp, nil
}

func (m *Method) GetTransactionOut(hash string, voutNumber int, mempoolIncluded bool) (*GetTransactionOutResponse, error) {
	var (
		req = GetTransactionOutRequest{
			Hash:            hash,
			VoutNumber:      voutNumber,
			MempoolIncluded: mempoolIncluded,
		}
		resp = new(GetTransactionOutResponse)
	)
	err := m.Request(MethodGetTransactionOut, req, resp)
	if err != nil {
		return nil, err
	}
	return resp, nil
}

func (m *Method) GetBlockCount() (resp *GetBlockCountResponse, err error) {
	err = m.Request(MethodGetBlockCount, nil, &resp)
	return
}

func (m *Method) GetHashrate() (resp *GetHashrateResponse, err error) {
	err = m.Request(MethodGetStakingInfo, nil, &resp)
	return
}

func (m* Method) GetMining() (resp *GetMiningResponse, err error) {
	err = m.Request(MethodGetStakingInfo, nil, &resp)
	return
}

// hard coded for now as there is only the minimum gas price
func (m *Method) GetGasPrice() (*big.Int, error) {
	return big.NewInt(0x28), nil
}

// hard coded 0x1 due to the unique nature of Qtums UTXO system, might
func (m *Method) GetTransactionCount(address string, status string) (*big.Int, error) {
	// eventually might work this out to see if there's any transactions pending for an address in the mempool
	// for now just always return 1
	return big.NewInt(0x1), nil
}

func (m *Method) GetBlockHash(b *big.Int) (resp GetBlockHashResponse, err error) {
	req := GetBlockHashRequest{
		Int: b,
	}
	err = m.Request(MethodGetBlockHash, &req, &resp)
	return resp, err
}

func (m *Method) GetBlockChainInfo() (resp GetBlockChainInfoResponse, err error) {
	err = m.Request(MethodGetBlockChainInfo, nil, &resp)
	return resp, err
}

func (m *Method) GetBlockHeader(hash string) (resp *GetBlockHeaderResponse, err error) {
	req := GetBlockHeaderRequest{
		Hash: hash,
	}
	err = m.Request(MethodGetBlockHeader, &req, &resp)
	return
}

func (m *Method) GetBlock(hash string) (resp *GetBlockResponse, err error) {
	req := GetBlockRequest{
		Hash: hash,
	}
	err = m.Request(MethodGetBlock, &req, &resp)
	return
}

func (m *Method) Generate(blockNum int, maxTries *int) (resp GenerateResponse, err error) {
	if len(m.Accounts) == 0 {
		return nil, errors.New("you must specify QTUM accounts")

	}

	acc := Account{m.Accounts[0]}

	qAddress, err := acc.ToBase58Address(m.isMain)
	if err != nil {
		return nil, err
	}

	req := GenerateRequest{
		BlockNum: blockNum,
		Address:  qAddress,
		MaxTries: maxTries,
	}

	// bytes, _ := req.MarshalJSON()
	// log.Println("generatetoaddres req:", bytes)

	err = m.Request(MethodGenerateToAddress, &req, &resp)
	return
}

func (m *Method) SearchLogs(req *SearchLogsRequest) (receipts SearchLogsResponse, err error) {
	if err := m.Request(MethodSearchLogs, req, &receipts); err != nil {
		return nil, err
	}
	return
}

func (m *Method) CallContract(req *CallContractRequest) (resp *CallContractResponse, err error) {
	if err := m.Request(MethodCallContract, req, &resp); err != nil {
		return nil, err
	}
	return
}

func (m *Method) GetAccountInfo(req *GetAccountInfoRequest) (resp *GetAccountInfoResponse, err error) {
	if err := m.Request(MethodGetAccountInfo, req, &resp); err != nil {
		return nil, err
	}
	return
}

func (m *Method) ListUnspent(req *ListUnspentRequest) (resp *ListUnspentResponse, err error) {
	if err := m.Request(MethodListUnspent, req, &resp); err != nil {
		return nil, err
	}
	return
}
<<<<<<< HEAD

func (m *Method) SendRawTransaction(req *SendRawTransactionRequest) (resp *SendRawTransactionResposne, err error) {
	if err := m.Request(MethodSendRawTx, req, &resp); err != nil {
		return nil, err
	}
	return
}
=======
>>>>>>> 1d676332
<|MERGE_RESOLUTION|>--- conflicted
+++ resolved
@@ -117,7 +117,7 @@
 	return
 }
 
-func (m* Method) GetMining() (resp *GetMiningResponse, err error) {
+func (m *Method) GetMining() (resp *GetMiningResponse, err error) {
 	err = m.Request(MethodGetStakingInfo, nil, &resp)
 	return
 }
@@ -216,13 +216,10 @@
 	}
 	return
 }
-<<<<<<< HEAD
 
 func (m *Method) SendRawTransaction(req *SendRawTransactionRequest) (resp *SendRawTransactionResposne, err error) {
 	if err := m.Request(MethodSendRawTx, req, &resp); err != nil {
 		return nil, err
 	}
 	return
-}
-=======
->>>>>>> 1d676332
+}