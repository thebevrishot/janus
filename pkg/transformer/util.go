package transformer

import (
	"bytes"
	"encoding/hex"
	"encoding/json"
	"fmt"
	"math/big"
	"strconv"

	"github.com/btcsuite/btcutil/base58"
	"github.com/qtumproject/janus/pkg/eth"
	"github.com/qtumproject/janus/pkg/qtum"

	"github.com/ethereum/go-ethereum/common/hexutil"
	"github.com/pkg/errors"
	"github.com/qtumproject/janus/pkg/utils"
	"github.com/shopspring/decimal"
)

type EthGas interface {
	GasHex() string
	GasPriceHex() string
}

func EthGasToQtum(g EthGas) (gasLimit *big.Int, gasPrice string, err error) {
	gasLimit = g.(*eth.SendTransactionRequest).Gas.Int

	gasPriceDecimal, err := EthValueToQtumAmount(g.GasPriceHex())
	if err != nil {
		return nil, "0.0", err
	}
	gasPrice = fmt.Sprintf("%v", gasPriceDecimal)

	return
}

func EthValueToQtumAmount(val string) (decimal.Decimal, error) {
	if val == "" {
		return decimal.NewFromFloat(0.0000004), nil
	}

	ethVal, err := utils.DecodeBig(val)
	if err != nil {
		return decimal.NewFromFloat(0.0), err
	}

	ethValDecimal, err := decimal.NewFromString(ethVal.String())
	if err != nil {
		return decimal.NewFromFloat(0.0), errors.New("decimal.NewFromString was not a success")
	}

	amount := ethValDecimal.Mul(decimal.NewFromFloat(float64(1e-8)))

	return amount, nil
}

func formatQtumAmount(amount decimal.Decimal) (string, error) {
	decimalAmount := amount.Mul(decimal.NewFromFloat(float64(1e8)))

	//convert decimal to Integer
	result := decimalAmount.BigInt()

	if !decimalAmount.Equals(decimal.NewFromBigInt(result, 0)) {
		return "0x0", errors.New("decimal.BigInt() was not a success")
	}

	return hexutil.EncodeBig(result), nil
}

func unmarshalRequest(data []byte, v interface{}) error {
	if err := json.Unmarshal(data, v); err != nil {
		return errors.Wrap(err, "Invalid RPC input")
	}
	return nil
}

// NOTE:
// 	- is not for reward transactions
// 	- Vin[i].N (vout number) -> get Transaction(txID).Vout[N].Address
// 	- returning address already has 0x prefix
func getNonContractTxSenderAddress(p *qtum.Qtum, vins []*qtum.DecodedRawTransactionInV) (string, error) {
	for _, vin := range vins {
		prevQtumTx, err := p.GetRawTransaction(vin.TxID, false)
		if err != nil {
			return "", errors.WithMessage(err, "couldn't get vin's previous transaction")
		}
		for _, out := range prevQtumTx.Vouts {
			for _, address := range out.Details.Addresses {
				return utils.AddHexPrefix(address), nil
			}
		}
	}
	return "", errors.New("not found")
}

// NOTE:
// 	- is not for reward transactions
// 	- returning address already has 0x prefix
//
// 	TODO: researching
// 	- Vout[0].Addresses[i] != "" - temporary solution
func findNonContractTxReceiverAddress(vouts []*qtum.DecodedRawTransactionOutV) (string, error) {
	for _, vout := range vouts {
		for _, address := range vout.ScriptPubKey.Addresses {
			if address != "" {
				return utils.AddHexPrefix(address), nil
			}
		}
	}
	return "", errors.New("not found")
}

func getBlockNumberByHash(p *qtum.Qtum, hash string) (uint64, error) {
	block, err := p.GetBlock(hash)
	if err != nil {
		return 0, errors.WithMessage(err, "couldn't get block")
	}
	return uint64(block.Height), nil
}

func getTransactionIndexInBlock(p *qtum.Qtum, txHash string, blockHash string) (int64, error) {
	block, err := p.GetBlock(blockHash)
	if err != nil {
		return -1, errors.WithMessage(err, "couldn't get block")
	}
	for i, blockTx := range block.Txs {
		if txHash == blockTx {
			return int64(i), nil
		}
	}
	return -1, errors.New("not found")
}

func formatQtumNonce(nonce int) string {
	var (
		hexedNonce     = strconv.FormatInt(int64(nonce), 16)
		missedCharsNum = 16 - len(hexedNonce)
	)
	for i := 0; i < missedCharsNum; i++ {
		hexedNonce = "0" + hexedNonce
	}
	return "0x" + hexedNonce
}

// Returns Qtum block number. Result depends on a passed raw param. Raw param's slice of bytes should
// has one of the following values:
// 	- hex string representation of a number of a specific block
// 	- string "latest" - for the latest mined block
// 	- string "earliest" for the genesis block
// 	- string "pending" - for the pending state/transactions
// Uses defaultVal to differntiate from a eth_getBlockByNumber req and eth_getLogs/eth_newFilter
func getBlockNumberByParam(p *qtum.Qtum, rawParam json.RawMessage, defaultVal bool) (*big.Int, error) {
	if len(rawParam) < 1 {
		if (defaultVal) {
			res, err := p.GetBlockChainInfo()
			if err != nil {
				return nil, err
			}
			return big.NewInt(res.Blocks), nil
		} else {
			return nil, errors.Errorf("empty parameter value")
		}
		
	}
	if !isBytesOfString(rawParam) {
		return nil, errors.Errorf("invalid parameter format - string is expected")
	}

	param := string(rawParam[1 : len(rawParam)-1]) // trim \" runes
	switch param {
	case "latest":
		res, err := p.GetBlockChainInfo()
		if err != nil {
			return nil, err
		}
		return big.NewInt(res.Blocks), nil

	case "earliest":
		// TODO: discuss
		// ! Genesis block cannot be retreived
		return big.NewInt(0), nil

	case "pending":
		// TODO: discuss
		// 	! Researching
		return nil, errors.New("TODO: tag is in implementation")

	default: // hex number
		n, err := utils.DecodeBig(param)
		if err != nil {
			return nil, errors.Wrap(err, "couldn't decode hex number to big int")
		}
		return n, nil
	}
}

func isBytesOfString(v json.RawMessage) bool {
	println(string(v))
	dQuote := []byte{'"'}
	if !bytes.HasPrefix(v, dQuote) && !bytes.HasSuffix(v, dQuote) {
		return false
	}
	if bytes.Count(v, dQuote) != 2 {
		return false
	}
	// TODO: decide
	// ? Should we iterate over v to check if v[1:len(v)-2] is in a range of a-A, z-Z, 0-9
	return true
}

func extractETHLogsFromTransactionReceipt(receipt *qtum.TransactionReceipt) []eth.Log {
	logs := make([]eth.Log, 0, len(receipt.Log))
	for i, log := range receipt.Log {
		topics := make([]string, 0, len(log.Topics))
		for _, topic := range log.Topics {
			topics = append(topics, utils.AddHexPrefix(topic))
		}
		logs = append(logs, eth.Log{
			TransactionHash:  utils.AddHexPrefix(receipt.TransactionHash),
			TransactionIndex: hexutil.EncodeUint64(receipt.TransactionIndex),
			BlockHash:        utils.AddHexPrefix(receipt.BlockHash),
			BlockNumber:      hexutil.EncodeUint64(receipt.BlockNumber),
			Data:             utils.AddHexPrefix(log.Data),
			Address:          utils.AddHexPrefix(log.Address),
			Topics:           topics,
			LogIndex:         hexutil.EncodeUint64(uint64(i)),
		})
	}
	return logs
}

<<<<<<< HEAD
// Converts Ethereum address to a Qtum address, where `address` represents
// Ethereum address without `0x` prefix and `chain` represents target Qtum
// chain
func convertETHAddress(address string, chain string) (qtumAddress string, _ error) {
	addrBytes, err := hex.DecodeString(address)
	if err != nil {
		return "", errors.Wrapf(err, "couldn't decode hexed address - %q", address)
	}

	var prefix []byte
	switch chain {
	case qtum.ChainMain:
		chainPrefix, err := qtum.PrefixMainChainAddress.AsBytes()
		if err != nil {
			return "", errors.WithMessagef(err, "couldn't convert %q Qtum chain prefix to slice of bytes", chain)
		}
		prefix = chainPrefix

	case qtum.ChainTest, qtum.ChainRegTest:
		chainPrefix, err := qtum.PrefixTestChainAddress.AsBytes()
		if err != nil {
			return "", errors.WithMessagef(err, "couldn't convert %q Qtum chain prefix to slice of bytes", chain)
		}
		prefix = chainPrefix

	default:
		return "", errors.Errorf("unsupported %q Qtum chain", chain)
	}

	var (
		prefixedAddrBytes = append(prefix, addrBytes...)
		checksum          = qtum.CalcAddressChecksum(prefixedAddrBytes)
		qtumAddressBytes  = append(prefixedAddrBytes, checksum...)
	)
	return base58.Encode(qtumAddressBytes), nil
}

// Converts Qtum address to an Ethereum address
func convertQtumAddress(address string) (ethAddress string, _ error) {
	if n := len(address); n < 22 {
		return "", errors.Errorf("invalid address: length is less than 22 bytes - %d", n)
	}

	// Drop Qtum chain prefix and checksum suffix
	ethAddrBytes := base58.Decode(address)[1:21]

	return hex.EncodeToString(ethAddrBytes), nil
=======
// translateTopics takes in an ethReq's topics field and translates it to a it's equivalent QtumReq
// topics (optional) has a max lenght of 4
func translateTopics(ethTopics []interface{})  ([]interface{}, error) {

	var topics []interface{}

	if len(ethTopics) > 4 {
		return nil, errors.Errorf("invalid number of topics. Logs have a max of 4 topics.")
	}

	for _, topic := range ethTopics {
		switch topic.(type) {
		case []interface{}:
			topic, err := translateTopics(topic.([]interface{}))
			if err != nil {
				return nil, err
			}
			topics = append(topics, topic)
		case string:
			topics = append(topics, utils.RemoveHexPrefix(topic.(string)))
		case nil:
			topics = append(topics, "null")
		}
	}

	return topics, nil

}

func processFilter(p *ProxyETHGetFilterChanges, rawreq *eth.JSONRPCRequest) (*eth.Filter, error) {
	var req eth.GetFilterChangesRequest
	if err := unmarshalRequest(rawreq.Params, &req); err != nil {
		return nil, err
	}

	filterID, err := hexutil.DecodeUint64(string(req))
	if err != nil {
		return nil, err
	}

	_filter, ok := p.filter.Filter(filterID)
	if !ok {
		return nil, errors.New("Invalid filter id")
	}
	filter := _filter.(*eth.Filter)

	return filter, nil
>>>>>>> 1d676332
}<|MERGE_RESOLUTION|>--- conflicted
+++ resolved
@@ -152,7 +152,7 @@
 // Uses defaultVal to differntiate from a eth_getBlockByNumber req and eth_getLogs/eth_newFilter
 func getBlockNumberByParam(p *qtum.Qtum, rawParam json.RawMessage, defaultVal bool) (*big.Int, error) {
 	if len(rawParam) < 1 {
-		if (defaultVal) {
+		if defaultVal {
 			res, err := p.GetBlockChainInfo()
 			if err != nil {
 				return nil, err
@@ -161,7 +161,7 @@
 		} else {
 			return nil, errors.Errorf("empty parameter value")
 		}
-		
+
 	}
 	if !isBytesOfString(rawParam) {
 		return nil, errors.Errorf("invalid parameter format - string is expected")
@@ -230,7 +230,6 @@
 	return logs
 }
 
-<<<<<<< HEAD
 // Converts Ethereum address to a Qtum address, where `address` represents
 // Ethereum address without `0x` prefix and `chain` represents target Qtum
 // chain
@@ -278,10 +277,11 @@
 	ethAddrBytes := base58.Decode(address)[1:21]
 
 	return hex.EncodeToString(ethAddrBytes), nil
-=======
+}
+
 // translateTopics takes in an ethReq's topics field and translates it to a it's equivalent QtumReq
 // topics (optional) has a max lenght of 4
-func translateTopics(ethTopics []interface{})  ([]interface{}, error) {
+func translateTopics(ethTopics []interface{}) ([]interface{}, error) {
 
 	var topics []interface{}
 
@@ -326,5 +326,4 @@
 	filter := _filter.(*eth.Filter)
 
 	return filter, nil
->>>>>>> 1d676332
 }