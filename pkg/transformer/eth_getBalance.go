--- conflicted
+++ resolved
@@ -51,17 +51,12 @@
 			return nil, err
 		}
 
-
 		balance := decimal.NewFromFloat(0)
 		for _, utxo := range *qtumresp {
 			balance = balance.Add(utxo.Amount)
 		}
 
 		// 1 QTUM = 10 ^ 8 Satoshi
-<<<<<<< HEAD
-
-=======
->>>>>>> 1d676332
 		floatBalance, exact := balance.Float64()
 
 		if exact != true {
