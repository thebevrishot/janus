package transformer

import (
	"errors"

	"github.com/ethereum/go-ethereum/common/hexutil"
	"github.com/qtumproject/janus/pkg/eth"
	"github.com/qtumproject/janus/pkg/qtum"
	"github.com/qtumproject/janus/pkg/utils"
	"github.com/shopspring/decimal"
)

// ProxyETHGetBalance implements ETHProxy
type ProxyETHGetBalance struct {
	*qtum.Qtum
}

func (p *ProxyETHGetBalance) Method() string {
	return "eth_getBalance"
}

func (p *ProxyETHGetBalance) Request(rawreq *eth.JSONRPCRequest) (interface{}, error) {
	var req eth.GetBalanceRequest
	if err := unmarshalRequest(rawreq.Params, &req); err != nil {
		return nil, err
	}

	addr := utils.RemoveHexPrefix(req.Address)
	{
		// is address a contract or an account?
		qtumreq := qtum.GetAccountInfoRequest(addr)
		qtumresp, err := p.GetAccountInfo(&qtumreq)

		// the address is a contract
		if err == nil {
			// the unit of the balance Satoshi
			return hexutil.EncodeUint64(uint64(qtumresp.Balance)), nil
		}
	}

	{
		// try account
		base58Addr, err := p.FromHexAddress(addr)
		if err != nil {
			return nil, err
		}

		qtumreq := qtum.NewListUnspentRequest(qtum.ListUnspentQueryOptions{}, base58Addr)
		qtumresp, err := p.ListUnspent(qtumreq)
		if err != nil {
			return nil, err
		}

		balance := decimal.NewFromFloat(0)
		for _, utxo := range *qtumresp {
			balance = balance.Add(utxo.Amount)
		}

		// 1 QTUM = 10 ^ 8 Satoshi
		balance = balance.Mul(decimal.NewFromFloat(1e8))
		floatBalance, exact := balance.Float64()

		if exact != true {
			return exact, errors.New("precision error:  float64 value does not represent the original decimal precisely")
		}

<<<<<<< HEAD
		return hexutil.EncodeUint64(uint64(floatBalance)), nil
=======
		return hexutil.EncodeUint64(uint64(floatBalance * 1e8)), nil
>>>>>>> 0ad14112
	}
}<|MERGE_RESOLUTION|>--- conflicted
+++ resolved
@@ -64,10 +64,8 @@
 			return exact, errors.New("precision error:  float64 value does not represent the original decimal precisely")
 		}
 
-<<<<<<< HEAD
+
 		return hexutil.EncodeUint64(uint64(floatBalance)), nil
-=======
-		return hexutil.EncodeUint64(uint64(floatBalance * 1e8)), nil
->>>>>>> 0ad14112
+
 	}
 }